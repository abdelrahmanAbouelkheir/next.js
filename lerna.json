--- conflicted
+++ resolved
@@ -17,9 +17,5 @@
       "registry": "https://registry.npmjs.org/"
     }
   },
-<<<<<<< HEAD
-  "version": "8.0.0-canary.24"
-=======
   "version": "8.0.0"
->>>>>>> e4f96e65
 }